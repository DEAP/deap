#    This file is part of EAP.
#
#    EAP is free software: you can redistribute it and/or modify
#    it under the terms of the GNU Lesser General Public License as
#    published by the Free Software Foundation, either version 3 of
#    the License, or (at your option) any later version.
#
#    EAP is distributed in the hope that it will be useful,
#    but WITHOUT ANY WARRANTY; without even the implied warranty of
#    MERCHANTABILITY or FITNESS FOR A PARTICULAR PURPOSE. See the
#    GNU Lesser General Public License for more details.
#
#    You should have received a copy of the GNU Lesser General Public
#    License along with EAP. If not, see <http://www.gnu.org/licenses/>.

"""The :mod:`toolbox` module is intended to contain the operators that you need
in your evolutionary algorithms, from initialisation to evaluation. It is
always possible to use directly the operators from this module but the toolbox
does also contain the default values of the different parameters for each
method. More over, it makes your algorithms easier to understand and modify,
since once an oprerator is set, it can be reused with a simple keyword that
contains all its arguments. Plus, every keyword or argument can be overriden
at all time.

The toolbox is also used in predefined algorithms from the
:mod:`~eap.algorithms` module.
"""

import copy
import functools
import inspect
import math
import random
import warnings
# Needed by Nondominated sorting
from itertools import chain, izip, repeat, cycle
from operator import attrgetter


class Repeat(object):
    def __init__(self, func, times,):
        self.func = func
        self.count = cycle(xrange(times+1))
        self.times = times
        
    def __iter__(self):
        return self
        
    def next(self):
        if self.count.next() == self.times:
            raise StopIteration
        return self.func()
        
class Iterate(object):
    def __init__(self, func):
        self.func = func
        self.iter = None
        
    def __iter__(self):
        return self
        
    def next(self):
        try:
            return self.iter.next()
        except StopIteration:
            self.iter = iter(self.func())
            raise StopIteration
        except AttributeError:
            self.iter = iter(self.func())
            return self.iter.next()

class FuncCycle(object):
    def __init__(self, seq_func):
        self.cycle = cycle(func for func in seq_func)
    def __call__(self):
        return self.cycle.next()()

class Toolbox(object):
    """A toolbox for evolution that contains the evolutionary operators.
    At first the toolbox contains two simple methods. The first method
    :meth:`~eap.toolbox.clone` duplicates any element it is passed as
    argument, this method defaults to the :func:`copy.deepcopy` function.
    The second method :meth:`~eap.toolbox.map` applies the function given
    as first argument to every items of the iterables given as next
    arguments, this method defaults to the :func:`map` function. You may
    populate the toolbox with any other function by using the
    :meth:`~eap.toolbox.register` method.
    """
    
    def __init__(self):
        self.register("clone", copy.deepcopy)
        self.register("map", map)

    def register(self, methodname, method, *args, **kargs):
        """Register a *method* in the toolbox under the name *methodname*. You
        may provide default arguments that will be passed automaticaly when
        calling the registered method.
        
        Keyworded arguments *content_init* and *size_init* may be used to
        simulate iterable initializers. For example, when building objects
        deriving from :class:`list`, the content argument will provide to
        the built list its initial content. Depending on what is given to
        *content_init* and *size_init* the initialization is different. If
        *content_init* is an iterable, then the iterable is consumed enterily
        to intialize each object, in that case *size_init* is not used.
        Otherwise, *content_init* may be a simple function that will be repeated
        *size_init* times in order to fill the object.
        """
        if "content_init" in kargs:
            content = kargs["content_init"]
            del kargs["content_init"]
            if hasattr(content, "__iter__"):
                content = FuncCycle(content)
            if "size_init" in kargs:
                args = list(args)
                args.append(Repeat(content, kargs["size_init"]))
                del kargs["size_init"]
            else:
                args = list(args)
                args.append(Iterate(content))
        pfunc = functools.partial(method, *args, **kargs)
        pfunc.__name__ = method
        setattr(self, methodname, pfunc)
    
    def unregister(self, methodname):
        """Unregister *methodname* from the toolbox."""
        delattr(self, methodname)
        
    def decorate(self, methodname, *decorators):
        """Decorate *methodname* with the specified *decorators*, *methodname*
        has to be a registered function in the current toolbox. Decorate uses
        the signature preserving decoration function
        :func:`~eap.toolbox.decorate`.
        """
        partial_func = getattr(self, methodname)
        method = partial_func.func
        args = partial_func.args
        kargs = partial_func.keywords
        for decorator in decorators:
            method = decorate(decorator)(method)
        setattr(self, methodname, functools.partial(method, *args, **kargs))
        
######################################
# GA Crossovers                      #
######################################

def cxTwoPoints(ind1, ind2):
    """Execute a two points crossover on the input individuals. The two 
    individuals are modified in place. This operation apply on an individual
    composed of a list of attributes and act as follow ::
    
        >>> ind1 = [A(1), ..., A(i), ..., A(j), ..., A(m)]
        >>> ind2 = [B(1), ..., B(i), ..., B(j), ..., B(k)]
        >>> # Crossover with mating points 1 < i < j <= min(m, k) + 1
        >>> twoPointsCx(ind1, ind2)
        >>> print ind1, len(ind1)
        [A(1), ..., B(i), ..., B(j-1), A(j), ..., A(m)], m
        >>> print ind2, len(ind2)
        [B(1), ..., A(i), ..., A(j-1), B(j), ..., B(k)], k

    This function use the :func:`~random.randint` function from the python base
    :mod:`random` module.
    """
    size = min(len(ind1), len(ind2))
    cxpoint1 = random.randint(1, size)
    cxpoint2 = random.randint(1, size - 1)
    if cxpoint2 >= cxpoint1:
        cxpoint2 += 1
    else:			# Swap the two cx points
        cxpoint1, cxpoint2 = cxpoint2, cxpoint1
   
    ind1[cxpoint1:cxpoint2], ind2[cxpoint1:cxpoint2] \
        = ind2[cxpoint1:cxpoint2], ind1[cxpoint1:cxpoint2]
<<<<<<< HEAD
=======
    
>>>>>>> 1a4e8238
    return ind1, ind2

def cxOnePoint(ind1, ind2):
    """Execute a one point crossover on the input individuals.
    The two individuals are modified in place. This operation apply on an
    individual composed of a list of attributes
    and act as follow ::

        >>> ind1 = [A(1), ..., A(n), ..., A(m)]
        >>> ind2 = [B(1), ..., B(n), ..., B(k)]
        >>> # Crossover with mating point i, 1 < i <= min(m, k)
        >>> twoPointsCx(ind1, ind2)
        >>> print ind1, len(ind1)
        [A(1), ..., B(i), ..., B(k)], k
        >>> print ind2, len(ind2)
        [B(1), ..., A(i), ..., A(m)], m

    This function use the :func:`~random.randint` function from the
    python base :mod:`random` module.
    """
    size = min(len(ind1), len(ind2))
    cxpoint = random.randint(1, size - 1)
    ind1[cxpoint:], ind2[cxpoint:] = ind2[cxpoint:], ind1[cxpoint:]
    
    return ind1, ind2

def cxUniform(ind1, ind2, indpb):
    """Execute a uniform crossover that modify in place the two individuals.
    The genes are swapped according to the *indpb* probability.
    
    This function use the :func:`~random.random` function from the python base
    :mod:`random` module.
    """
    size = min(len(ind1), len(ind2))    
    for i in xrange(size):
        if random.random() < indpb:
            ind1[i], ind2[i] = ind2[i], ind1[i]
    
    return ind1, ind2
    
def cxPartialyMatched(ind1, ind2):
    """Execute a partialy matched crossover (PMX) on the input indviduals.
    The two individuals are modified in place. This crossover expect iterable
    individuals of indices, the result for any other type of individuals is
    unpredictable.

    Moreover, this crossover consists of generating two children by matching
    pairs of values in a certain range of the two parents and swaping the values
    of those indexes. For more details see Goldberg and Lingel, "Alleles,
    loci, and the traveling salesman problem", 1985.

    For example, the following parents will produce the two following children
    when mated with crossover points ``a = 2`` and ``b = 4``. ::

        >>> ind1 = [0, 1, 2, 3, 4]
        >>> ind2 = [1, 2, 3, 4, 0]
        >>> cxPartialyMatched(ind1, ind2)
        >>> print ind1
        [0, 2, 3, 1, 4]
        >>> print ind2
        [2, 3, 1, 4, 0]

    This function use the :func:`~random.randint` function from the python base
    :mod:`random` module.
    """
    size = min(len(ind1), len(ind2))
    p1, p2 = [0]*size, [0]*size

    # Initialize the position of each indices in the individuals
    for i in xrange(size):
        p1[ind1[i]] = i
        p2[ind2[i]] = i
    # Choose crossover points
    cxpoint1 = random.randint(0, size)
    cxpoint2 = random.randint(0, size - 1)
    if cxpoint2 >= cxpoint1:
        cxpoint2 += 1
    else:			# Swap the two cx points
        cxpoint1, cxpoint2 = cxpoint2, cxpoint1
    
    # Apply crossover between cx points
    for i in xrange(cxpoint1, cxpoint2):
        # Keep track of the selected values
        temp1 = ind1[i]
        temp2 = ind2[i]
        # Swap the matched value
        ind1[i], ind1[p1[temp2]] = temp2, temp1
        ind2[i], ind2[p2[temp1]] = temp1, temp2
        # Position bookkeeping
        p1[temp1], p1[temp2] = p1[temp2], p1[temp1]
        p2[temp1], p2[temp2] = p2[temp2], p2[temp1]
    
    return ind1, ind2

def cxUniformPartialyMatched(ind1, ind2, indpb):
    """Execute a uniform partialy matched crossover (UPMX) on the input
    indviduals. The two individuals are modified in place. This crossover
    expect iterable individuals of indices, the result for any other type of
    individuals is unpredictable.

    Moreover, this crossover consists of generating two children by matching
    pairs of values chosen at random with a probability of *indpb* in the two
    parents and swaping the values of those indexes. For more details see
    Cicirello and Smith, "Modeling GA performance for control parameter
    optimization", 2000.

    For example, the following parents will produce the two following children
    when mated with the chosen points ``[0, 1, 0, 0, 1]``. ::

        >>> ind1 = [0, 1, 2, 3, 4]
        >>> ind2 = [1, 2, 3, 4, 0]
        >>> cxUniformPartialyMatched(ind1, ind2)
        >>> print ind1
        [4, 2, 1, 3, 0]
        >>> print ind2
        [2, 1, 3, 0, 4]

    This function use the :func:`~random.random` and :func:`~random.randint`
    functions from the python base :mod:`random` module.
    """
    size = min(len(ind1), len(ind2))
    p1, p2 = [0]*size, [0]*size

    # Initialize the position of each indices in the individuals
    for i in xrange(size):
        p1[ind1[i]] = i
        p2[ind2[i]] = i
    
    for i in xrange(size):
        if random.random < indpb:
            # Keep track of the selected values
            temp1 = ind1[i]
            temp2 = ind2[i]
            # Swap the matched value
            ind1[i], ind1[p1[temp2]] = temp2, temp1
            ind2[i], ind2[p2[temp1]] = temp1, temp2
            # Position bookkeeping
            p1[temp1], p1[temp2] = p1[temp2], p1[temp1]
            p2[temp1], p2[temp2] = p2[temp2], p2[temp1]
    
    return ind1, ind2

    return ind1, ind2

def cxBlend(ind1, ind2, alpha):
    """Executes a blend crossover that modify inplace the input individuals.
    The blend crossover expect individuals formed of a list of floating point
    numbers.
    
    This function use the :func:`~random.random` function from the python base
    :mod:`random` module.
    """
    size = min(len(ind1), len(ind2))
    
    for i in xrange(size):
        gamma = (1. + 2. * alpha) * random.random() - alpha
        x1 = ind1[i]
        x2 = ind2[i]
        ind1[i] = (1. - gamma) * x1 + gamma * x2
        ind2[i] = gamma * x1 + (1. - gamma) * x2
    
    return ind1, ind2

def cxSimulatedBinary(ind1, ind2, nu):
    """Executes a simulated binary crossover that modify inplace the input
    individuals. The simulated binary crossover expect individuals formed of
    a list of floating point numbers.
    
    This function use the :func:`~random.random` function from the python base
    :mod:`random` module.
    """
    size = min(len(ind1), len(ind2))
    
    for i in xrange(size):
        rand = random.random()
        if rand <= 0.5:
            beta = 2. * rand
        else:
            beta = 1. / (2. * (1. - rand))
        beta **= 1. / (nu + 1.)
        x1 = ind1[i]
        x2 = ind2[i]
        ind1[i] = 0.5 * (((1 + beta) * x1) + ((1 - beta) * x2))
        ind2[i] = 0.5 * (((1 - beta) * x1) + ((1 + beta) * x2))
    return ind1, ind2
    
    return ind1, ind2
    
######################################
# Messy Crossovers                   #
######################################

def cxMessyOnePoint(ind1, ind2):
    """Execute a one point crossover will mostly change the individuals size.
    This operation apply on an :class:`Individual` composed of a list of
    attributes and act as follow ::

        >>> ind1 = [A(1), ..., A(i), ..., A(m)]
        >>> ind2 = [B(1), ..., B(j), ..., B(n)]
        >>> # Crossover with mating points i, j, 1 <= i <= m, 1 <= j <= n
        >>> cxMessyOnePoint(ind1, ind2)
        >>> print ind1, len(ind1)
        [A(1), ..., A(i - 1), B(j), B(n)], n + j - i
        >>> print ind2, len(ind2)
        [B(1), ..., B(j - 1), A(i), A(m)], m + i - j
    
    This function use the :func:`~random.randint` function from the python base
    :mod:`random` module.        
    """
    cxpoint1 = random.randint(0, len(ind1))
    cxpoint2 = random.randint(0, len(ind2))
    ind1[cxpoint1:], ind2[cxpoint2:] = ind2[cxpoint2:], ind1[cxpoint1:]

    return ind1, ind2
    
    return ind1, ind2
    
######################################
# ES Crossovers                      #
######################################

def cxESBlend(ind1, ind2, alpha, minstrategy=None):
    """Execute a blend crossover on both, the individual and the strategy.
    """
    size = min(len(ind1), len(ind2))
    
    for indx in xrange(size):
        # Blend the values
        gamma = (1. + 2. * alpha) * random.random() - alpha
        x1 = ind1[indx]
        x2 = ind2[indx]
        ind1[indx] = (1. - gamma) * x1 + gamma * x2
        ind2[indx] = gamma * x1 + (1. - gamma) * x2
        # Blend the strategies
        gamma = (1. + 2. * alpha) * random.random() - alpha
        s1 = ind1.strategy[indx]
        s2 = ind2.strategy[indx]
        ind1.strategy[indx] = (1. - gamma) * s1 + gamma * s2
        ind2.strategy[indx] = gamma * s1 + (1. - gamma) * s2
        if ind1.strategy[indx] < minstrategy:     # 4 < None = False
            ind1.strategy[indx] = minstrategy
        if ind2.strategy[indx] < minstrategy:
            ind2.strategy[indx] = minstrategy
    
    return ind1, ind2

    return ind1, ind2

def cxESTwoPoints(ind1, ind2):
    """Execute a classical two points crossover on both the individual and
    its strategy. The crossover points for the individual and the strategy
    are the same.
    """
    size = min(len(ind1), len(ind2))
    
    pt1 = random.randint(1, size)
    pt2 = random.randint(1, size - 1)
    if pt2 >= pt1:
        pt2 += 1
    else:			# Swap the two cx points
        pt1, pt2 = pt2, pt1
   
    ind1[pt1:pt2], ind2[pt1:pt2] = ind2[pt1:pt2], ind1[pt1:pt2]     
    ind1.strategy[pt1:pt2], ind2.strategy[pt1:pt2] = \
        ind2.strategy[pt1:pt2], ind1.strategy[pt1:pt2]
    
    return ind1, ind2

######################################
# GA Mutations                       #
######################################

def mutGaussian(individual, mu, sigma, indpb):
    """This function applies a gaussian mutation of mean *mu* and standard
    deviation *sigma*  on the input individual and
    returns the mutant. The *individual* is left intact and the mutant is an
    independant copy. This mutation expects an iterable individual composed of
    real valued attributes. The *mutIndxPb* argument is the probability of each
    attribute to be mutated.

    .. note::
       The mutation is not responsible for constraints checking, because
       there is too many possibilities for
       resetting the values. Wich way is closer to the representation used
       is up to you.
       
       One easy way to add cronstraint checking to an operator is to 
       use the function decoration in the toolbox. See the multi-objective
       example (moga_kursawefct.py) for an explicit example.

    This function uses the :func:`~random.random` and :func:`~random.gauss`
    functions from the python base :mod:`random` module.
    """        
    for i in xrange(len(individual)):
        if random.random() < indpb:
            individual[i] += random.gauss(mu, sigma)
    
    return individual,

def mutShuffleIndexes(individual, indpb):
    """Shuffle the attributes of the input individual and return the mutant.
    The *individual* is left intact and the mutant is an independant copy. The
    *individual* is expected to be iterable. The *shuffleIndxPb* argument is the
    probability of each attribute to be moved.

    This function uses the :func:`~random.random` and :func:`~random.randint`
    functions from the python base :mod:`random` module.
    """
    size = len(individual)
    for i in xrange(size):
        if random.random() < indpb:
            swap_indx = random.randint(0, size - 2)
            if swap_indx >= i:
                swap_indx += 1
            individual[i], individual[swap_indx] = \
<<<<<<< HEAD
                individual[swap_indx], individual[i]
=======
                           individual[swap_indx], individual[i]
>>>>>>> 1a4e8238
    
    return individual,

def mutFlipBit(individual, indpb):
    """Flip the value of the attributes of the input individual and return the
    mutant. The *individual* is left intact and the mutant is an independant
    copy. The *individual* is expected to be iterable and the values of the
    attributes shall stay valid after the ``not`` operator is called on them.
    The *flipIndxPb* argument is the probability of each attribute to be
    flipped.

    This function uses the :func:`~random.random` function from the python base
    :mod:`random` module.
    """
    for indx in xrange(len(individual)):
        if random.random() < indpb:
            individual[indx] = not individual[indx]
    
    return individual,
    
######################################
# ES Mutations                       #
######################################

def mutES(individual, indpb, minstrategy=None):
    """Mutate an evolution strategy according to its :attr:`strategy` attribute.
    The strategy shall be teh same size as the individual. This is subject to
    change.
    """
    size = len(individual)
    t = 1. / math.sqrt(2. * math.sqrt(size))
    t0 = 1. / math.sqrt(2. * size)
    n = random.gauss(0, 1)
    t0_n = t0 * n
    
    for indx in xrange(size):
        if random.random() < indpb:
            ni = random.gauss(0, 1)
            individual.strategy[indx] *= math.exp(t0_n + t * ni)
            if individual.strategy[indx] < minstrategy:     # 4 < None = False
                individual.strategy[indx] = minstrategy
            individual[indx] += individual.strategy[indx] * ni
    
    return individual,

######################################
# GP Crossovers                      #
######################################

def cxTreeUniformOnePoint(ind1, ind2):
    """Randomly select in each individual and exchange each subtree with the
    point as root between each individual.
    """    
    try:
        index1 = random.randint(1, ind1.size-1)
        index2 = random.randint(1, ind2.size-1)
    except ValueError:
        return ind1, ind2

    sub1 = ind1.search_subtree_dfs(index1)
    sub2 = ind2.search_subtree_dfs(index2)
    ind1.set_subtree_dfs(index1, sub2)
    ind2.set_subtree_dfs(index2, sub1)
    
    return ind1, ind2
    
## Strongly Typed GP crossovers
def cxTypedTreeOnePoint(ind1, ind2):
    """Randomly select in each individual and exchange each subtree with the 
    point as root between each individual. Since the node are strongly typed, 
    the operator then make sure the type of second node correspond to the type
    of the first node. It it doesn't it randomly select another point in the
    second individual and try again. It tries up to 5 times before returning
    the unmodified individuals.
    """
    # choose the crossover point in each individual
    try:
        index1 = random.randint(1, ind1.size-1)
        index2 = random.randint(1, ind2.size-1)
    except ValueError:
        return ind1, ind2
        
    subtree1 = ind1.search_subtree_dfs(index1)
    subtree2 = ind2.search_subtree_dfs(index2)

    type1 = subtree1.root.ret
    type2 = subtree2.root.ret 

    # try to mate the trees
    # if not crossover point is found after MAX_CX_TRY
    # the children are returned without modifications.
    tries = 0
    MAX_CX_TRY = 5
    while not (type1 == type2) and tries != MAX_CX_TRY:
        index2 = random.randint(1, ind2.size-1)
        subtree2 = ind2.search_subtree_dfs(index2)
        type2 = subtree2.root.ret
        tries += 1
    
    if type1 == type2:
        sub1 = ind1.search_subtree_dfs(index1)
        sub2 = ind2.search_subtree_dfs(index2)
        ind1.set_subtree_dfs(index1, sub2)
        ind2.set_subtree_dfs(index2, sub1)
    
    return ind1, ind2

######################################
# GP Mutations                       #
######################################
def mutTreeUniform(individual, expr):
    """Randomly select a point in the Tree, then replace the subtree with
    the point as a root by a randomly generated expression. The expression
    is generated using the method `expr`.
    """
    index = random.randint(0, individual.size-1)
    individual.set_subtree_dfs(index, expr(pset=individual.pset))
    
    return individual,

## Strongly Typed GP mutations
def mutTypedTreeUniform(individual, expr):
    """The mutation of strongly typed GP expression is pretty easy. First,
    it finds a subtree. Second, ithas to identify the return type of the root
    of  this subtree. Third, it generates a new subtree with a root's type
    corresponding to the original subtree root's type. Finally, the old
    subtree is replaced by the new subtree, and the mutant is returned.
    """
    index = random.randint(0, individual.size-1)
    subtree = individual.search_subtree_dfs(index)  
    individual.set_subtree_dfs(index, expr(pset=individual.pset,
                                           type= subtree.root.ret))
    
    return individual,

######################################
# Selections                         #
######################################

def selRandom(individuals, n):
    """Select *n* individuals at random from the input *individuals*. The
    list returned contains shallow copies of the input *individuals*.

    This function uses the :func:`~random.choice` function from the
    python base :mod:`random` module.
    """
    return [random.choice(individuals) for i in xrange(n)]


def selBest(individuals, n):
    """Select the *n* best individuals among the input *individuals*. The
    list returned contains shallow copies of the input *individuals*.
    """
    return sorted(individuals, key=attrgetter("fitness"), reverse=True)[:n]


def selWorst(individuals, n):
    """Select the *n* worst individuals among the input *individuals*. The
    list returned contains shallow copies of the input *individuals*.
    """
    return sorted(individuals, key=attrgetter("fitness"))[:n]


def selTournament(individuals, n, tournsize):
    """Select *n* individuals from the input *individuals* using *n*
    tournaments of *tournSize* individuals. The list returned contains shallow
    copies of the input *individuals*.
    
    This function uses the :func:`~random.choice` function from the python base
    :mod:`random` module.
    """
    chosen = []
    for i in xrange(n):
        chosen.append(random.choice(individuals))
        for j in xrange(tournsize - 1):
            aspirant = random.choice(individuals)
            if aspirant.fitness > chosen[i].fitness:
                chosen[i] = aspirant
                
    return chosen

def selRoulette(individuals, n):
    """Select *n* individuals from the input *individuals* using *n*
    spins of a roulette. The selection is made by looking only at the first
    objective of each individual. The list returned contains shallow
    copies of the input *individuals*.
    
    This function uses the :func:`~random.random` function from the python base
    :mod:`random` module.
    """
    s_inds = sorted(individuals, key=attrgetter("fitness"), reverse=True)[:n]
    sum_fits = sum(map(lambda ind: ind.fitness.values[0], individuals))
    
    chosen = []
    for i in xrange(n):
        u = random.random() * sum_fits
        sum_ = 0
        for ind in s_inds:
            sum_ += ind.fitness.values[0]
            if sum_ > u:
                chosen.append(ind)
                break
    
    return chosen

######################################
# Non-Dominated Sorting   (NSGA-II)  #
######################################

def nsga2(individuals, n):
    """Apply NSGA-II selection operator on the *individuals*. Usually,
    the size of *individuals* will be larger than *n* because any individual
    present in *individuals* will appear in the returned list at most once.
    Having the size of *individuals* equals to *n* will have no effect other
    than sorting the population according to a non-domination sheme.
    
    For more details on the NSGA-II operator see Deb, Pratab, Agarwal,
    and Meyarivan, "A fast elitist non-dominated sorting genetic algorithm for
    multi-objective optimization: NSGA-II", 2002.
    """
    pareto_fronts = sortFastND(individuals, n)
    chosen = list(chain(*pareto_fronts[:-1]))
    n = n - len(chosen)
    if n > 0:
        chosen.extend(sortCrowdingDist(pareto_fronts[-1], n))
    return chosen
    

def sortFastND(individuals, n, first_front_only=False):
    """Sort the first *n* *individuals* according the the fast non-dominated
    sorting algorithm. 
    """
    N = len(individuals)
    pareto_fronts = []
    
    if n == 0:
        return pareto_fronts
    
    pareto_fronts.append([])
    pareto_sorted = 0
    dominating_inds = [0] * N
    dominated_inds = [list() for i in xrange(N)]
    
    # Rank first Pareto front
    for i in xrange(N):
        for j in xrange(i+1, N):
            if individuals[j].fitness.isDominated(individuals[i].fitness):
                dominating_inds[j] += 1
                dominated_inds[i].append(j)
            elif individuals[i].fitness.isDominated(individuals[j].fitness):
                dominating_inds[i] += 1
                dominated_inds[j].append(i)
        if dominating_inds[i] == 0:
            pareto_fronts[-1].append(i)
            pareto_sorted += 1
    
    if not first_front_only:
    # Rank the next front until all individuals are sorted or the given
    # number of individual are sorted
        N = min(N, n)
        while pareto_sorted < N:
            pareto_fronts.append([])
            for indice_p in pareto_fronts[-2]:
                for indice_d in dominated_inds[indice_p]:
                    dominating_inds[indice_d] -= 1
                    if dominating_inds[indice_d] == 0:
                        pareto_fronts[-1].append(indice_d)
                        pareto_sorted += 1
    
    return [[individuals[index] for index in front] for front in pareto_fronts]


def sortCrowdingDist(individuals, n):
    """Sort the individuals according to the crowding distance."""
    if len(individuals) == 0:
        return []
    
    distances = [0.0] * len(individuals)
    crowding = [(ind, i) for i, ind in enumerate(individuals)]
    
    number_objectives = len(individuals[0].fitness.values)
    inf = float("inf")      # It is four times faster to compare with a local
                            # variable than create the float("inf") each time
    for i in xrange(number_objectives):
        crowding.sort(key=lambda element: element[0].fitness.values[i])
        distances[crowding[0][1]] = float("inf")
        distances[crowding[-1][1]] = float("inf")
        for j in xrange(1, len(crowding) - 1):
            if distances[crowding[j][1]] < inf:
                distances[crowding[j][1]] += \
                    crowding[j + 1][0].fitness.values[i] - \
                    crowding[j - 1][0].fitness.values[i]
    sorted_dist = sorted([(dist, i) for i, dist in enumerate(distances)],
                         key=lambda value: value[0], reverse=True)
    return (individuals[index] for dist, index in sorted_dist[:n])


######################################
# Strength Pareto         (SPEA-II)  #
######################################

def spea2(individuals, n):
    """Apply SPEA-II selection operator on the *individuals*. Usually,
    the size of *individuals* will be larger than *n* because any individual
    present in *individuals* will appear in the returned list at most once.
    Having the size of *individuals* equals to *n* will have no effect other
    than sorting the population according to a strength pareto sheme.
    
    For more details on the SPEA-II operator see Zitzler, Laumanns and Thiele,
    "SPEA 2: Improving the strength pareto evolutionary algorithm", 2001.
    """
    N = len(individuals)
    L = len(individuals[0].fitness.values)
    K = math.sqrt(N)
    strength_fits = [0] * N
    fits = [0] * N
    dominating_inds = [list() for i in xrange(N)]
    
    for i in xrange(N):
        for j in xrange(i + 1, N):
            if individuals[i].fitness.isDominated(individuals[j].fitness):
                strength_fits[j] += 1
                dominating_inds[i].append(j)
            elif individuals[j].fitness.isDominated(individuals[i].fitness):
                strength_fits[i] += 1
                dominating_inds[j].append(i)
    
    for i in xrange(N):
        for j in dominating_inds[i]:
            fits[i] += strength_fits[j]
    
    # Choose all non-dominated individuals
    chosen_indices = [i for i in xrange(N) if fits[i] < 1]
    
    if len(chosen_indices) < n:     # The archive is too small
        for i in xrange(N):
            distances = [0.0] * N
            for j in xrange(i + 1, N):
                dist = 0.0
                for k in xrange(L):
                    val = individuals[i].fitness.values[k] - \
                          individuals[j].fitness.values[k]
                    dist += val * val
                distances[j] = dist
            kth_dist = _randomizedSelect(distances, 0, N - 1, K)
            density = 1.0 / (kth_dist + 2.0)
            fits[i] += density
            
        next_indices = [(fits[i], i) for i in xrange(N) if not i in chosen_indices]
        next_indices.sort()
        #print next_indices
        chosen_indices += [i for fit, i in next_indices[:n - len(chosen_indices)]]
                
    elif len(chosen_indices) > n:   # The archive is too large
        N = len(chosen_indices)
        distances = [[0.0] * N for i in xrange(N)]
        sorted_indices = [[0] * N for i in xrange(N)]
        for i in xrange(N):
            for j in xrange(i + 1, N):
                dist = 0.0
                for k in xrange(L):
                    val = individuals[chosen_indices[i]].fitness.values[k] - \
                          individuals[chosen_indices[j]].fitness.values[k]
                    dist += val * val
                distances[i][j] = dist
                distances[j][i] = dist
            distances[i][i] = -1
        
        # Insert sort is faster than quick sort for short arrays
        for i in xrange(N):
            for j in xrange(1, N):
                k = j
                while k > 0 and distances[i][j] < distances[i][sorted_indices[i][k - 1]]:
                    sorted_indices[i][k] = sorted_indices[i][k - 1]
                    k -= 1
                sorted_indices[i][k] = j
        
        size = N
        to_remove = []
        while size > n:
            # Search for minimal distance
            min_pos = 0
            for i in xrange(1, N):
                for j in xrange(1, size):
                    dist_i_sorted_j = distances[i][sorted_indices[i][j]]
                    dist_min_sorted_j = distances[min_pos][sorted_indices[min_pos][j]]
                    
                    if dist_i_sorted_j < dist_min_sorted_j:
                        min_pos = i
                        break
                    elif dist_i_sorted_j > dist_min_sorted_j:
                        break
            
            # Remove minimal distance from sorted_indices
            for i in xrange(N):
                distances[i][min_pos] = float("inf")
                distances[min_pos][i] = float("inf")
                
                for j in xrange(1, size - 1):
                    if sorted_indices[i][j] == min_pos:
                        sorted_indices[i][j] = sorted_indices[i][j + 1]
                        sorted_indices[i][j + 1] = min_pos
            
            # Remove corresponding individual from chosen_indices
            to_remove.append(min_pos)
            size -= 1
        
        for index in reversed(sorted(to_remove)):
            del chosen_indices[index]
    
    return [individuals[i] for i in chosen_indices]
    
def _randomizedSelect(array, begin, end, i):
    """Allows to select the ith smallest element from array without sorting it.
    Runtime is expected to be O(n).
    """
    if begin == end:
        return array[begin]
    q = _randomizedPartition(array, begin, end)
    k = q - begin + 1
    if i < k:
        return _randomizedSelect(array, begin, q, i)
    else:
        return _randomizedSelect(array, q + 1, end, i - k)

def _randomizedPartition(array, begin, end):
    i = random.randint(begin, end)
    array[begin], array[i] = array[i], array[begin]
    return _partition(array, begin, end)
    
def _partition(array, begin, end):
    x = array[begin]
    i = begin - 1
    j = end + 1
    while True:
        j -= 1
        while array[j] > x:
            j -= 1
        i += 1
        while array[i] < x:
            i += 1
        if i < j:
            array[i], array[j] = array[j], array[i]
        else:
            return j

######################################
# Replacement Strategies (ES)        #
######################################



######################################
# Migrations                         #
######################################

def migRing(populations, n, selection, replacement=None, migarray=None,
            sel_kargs=None, repl_kargs=None):
    """Perform a ring migration between the *populations*. The migration first
    select *n* emigrants from each population using the specified *selection*
    operator and then replace *n* individuals from the associated population in
    the *migarray* by the emigrants. If no *replacement*
    operator is specified, the immigrants will replace the emigrants of the
    population, otherwise, the immigrants will replace the individuals selected
    by the *replacement* operator. The migration array, if provided, shall
    contain each population's index once and only once. If no migration array
    is provided, it defaults to a serial ring migration (1 -- 2 -- ... -- n
    -- 1). You may pass keyworded arguments to the two selection operators by
    giving a dictionary to *sel_kargs* and *repl_kargs*.
    """
    if migarray is None:
        migarray = [(i + 1) % len(populations) for i in xrange(len(populations))]
    
    immigrants = [[] for i in xrange(len(migarray))]
    emigrants = [[] for i in xrange(len(migarray))]
    if sel_kargs is None:
        sel_kargs = {}
    if repl_kargs is None:
        repl_kargs = {}

    for from_deme in xrange(len(migarray)):
        emigrants[from_deme].extend(selection(populations[from_deme], n=n,
                                     **sel_kargs))
        if replacement is None:
            # If no replacement strategy is selected, replace those who migrate
            immigrants[from_deme] = emigrants[from_deme]
        else:
            # Else select those who will be replaced
            immigrants[from_deme].extend(replacement(populations[from_deme],
                                          n=n, **repl_kargs))

    mig_buf = emigrants[0]
    for from_deme, to_deme in enumerate(migarray[1:]):
        from_deme += 1  # Enumerate starts at 0

        for i, immigrant in enumerate(immigrants[to_deme]):
            indx = populations[to_deme].index(immigrant)
            populations[to_deme][indx] = emigrants[from_deme][i]

    to_deme = migarray[0]
    for i, immigrant in enumerate(immigrants[to_deme]):
        indx = populations[to_deme].index(immigrant)
        populations[to_deme][indx] = mig_buf[i]

######################################
# Decorators                         #
######################################

def deepcopyArgs(*argsname):
    """Pre-execution function that deepcopies argument specified by
    *argname*. We prefer the use of the :meth:`toolbox.clone()` method. 
    """
    def decDeepcopyArgs(func):
        args_name = inspect.getargspec(func)[0]
        args_pos = [args_name.index(name) for name in argsname]
        def wrapDeepcopyArgs(*args, **kargs):
            args = list(args)
            for pos in args_pos:
                args[pos] = copy.deepcopy(args[pos])
            return func(*args, **kargs)
        return wrapDeepcopyArgs
    return decDeepcopyArgs

######################################
# Decoration tool                    #
######################################

# This function is a simpler version of the decorator module (version 3.2.0)
# from Michele Simionato available at http://pypi.python.org/pypi/decorator.
# Copyright (c) 2005, Michele Simionato
# All rights reserved.
# Modified by Francois-Michel De Rainville, 2010

def decorate(decorator):
    """Decorate a function preserving its signature. There is two way of
    using this function, first as a decorator passing the decorator to
    use as argument, for example ::
    
        @decorate(a_decorator)
        def myFunc(arg1, arg2, arg3="default"):
            do_some_work()
            return "some_result"
    
    Or as a decorator ::
    
        @decorate
        def myDecorator(func):
            def wrapFunc(*args, **kargs):
                decoration_work()
                return func(*args, **kargs)
            return wrapFunc
        
        @myDecorator
        def myFunc(arg1, arg2, arg3="default"):
            do_some_work()
            return "some_result"
    
    Using the :mod:`inspect` module, we can retreive the signature of the
    decorated function, what is not possible when not using this method. ::
    
        print inspect.getargspec(myFunc)
        
    It shall return something like ::
    
        (["arg1", "arg2", "arg3"], None, None, ("default",))
    """
    def wrapDecorate(func):
        # From __init__
        assert func.__name__
        if inspect.isfunction(func):
            argspec = inspect.getargspec(func)
            args, varargs, keywords, defaults = argspec
            signature = inspect.formatargspec(formatvalue=lambda val: "",
                                              *argspec)[1:-1]
        elif inspect.isclass(func):
            argspec = inspect.getargspec(func.__init__)
            args, varargs, keywords, defaults = argspec
            signature = inspect.formatargspec(formatvalue=lambda val: "",
                                              *argspec)[1:-1]
        if not signature:
            raise TypeError("You are decorating a non function: %s" % func)
    
        # From create
        src = ("def %(name)s(%(signature)s):\n"
               "    return _call_(%(signature)s)\n") % dict(name=func.__name__,
                                                           signature=signature)
    
        # From make
        evaldict = dict(_call_=decorator(func))
        reserved_names = set([func.__name__] + \
            [arg.strip(' *') for arg in signature.split(',')])
        for n, v in evaldict.iteritems():
            if n in reserved_names:
                raise NameError("%s is overridden in\n%s" % (n, src))
        try:
            # This line does all the dirty work of reassigning the signature
            code = compile(src, "<string>", "single")
            exec code in evaldict
        except:
            print >> sys.stderr, "Error in generated code:"
            print >> sys.stderr, src
            raise
        new_func = evaldict[func.__name__]
    
        # From update
        new_func.__source__ = src
        new_func.__name__ = func.__name__
        new_func.__doc__ = func.__doc__
        new_func.__dict__ = func.__dict__.copy()
        new_func.func_defaults = defaults
        new_func.__module__ = func.__module__
        return new_func
    return wrapDecorate<|MERGE_RESOLUTION|>--- conflicted
+++ resolved
@@ -103,8 +103,8 @@
         *content_init* and *size_init* the initialization is different. If
         *content_init* is an iterable, then the iterable is consumed enterily
         to intialize each object, in that case *size_init* is not used.
-        Otherwise, *content_init* may be a simple function that will be repeated
-        *size_init* times in order to fill the object.
+        Otherwise, *content_init* may be a simple function that will be
+        repeated *size_init* times in order to fill the object.
         """
         if "content_init" in kargs:
             content = kargs["content_init"]
@@ -171,10 +171,7 @@
    
     ind1[cxpoint1:cxpoint2], ind2[cxpoint1:cxpoint2] \
         = ind2[cxpoint1:cxpoint2], ind1[cxpoint1:cxpoint2]
-<<<<<<< HEAD
-=======
-    
->>>>>>> 1a4e8238
+        
     return ind1, ind2
 
 def cxOnePoint(ind1, ind2):
@@ -317,8 +314,6 @@
     
     return ind1, ind2
 
-    return ind1, ind2
-
 def cxBlend(ind1, ind2, alpha):
     """Executes a blend crossover that modify inplace the input individuals.
     The blend crossover expect individuals formed of a list of floating point
@@ -359,7 +354,6 @@
         x2 = ind2[i]
         ind1[i] = 0.5 * (((1 + beta) * x1) + ((1 - beta) * x2))
         ind2[i] = 0.5 * (((1 - beta) * x1) + ((1 + beta) * x2))
-    return ind1, ind2
     
     return ind1, ind2
     
@@ -387,8 +381,6 @@
     cxpoint1 = random.randint(0, len(ind1))
     cxpoint2 = random.randint(0, len(ind2))
     ind1[cxpoint1:], ind2[cxpoint2:] = ind2[cxpoint2:], ind1[cxpoint1:]
-
-    return ind1, ind2
     
     return ind1, ind2
     
@@ -421,8 +413,6 @@
     
     return ind1, ind2
 
-    return ind1, ind2
-
 def cxESTwoPoints(ind1, ind2):
     """Execute a classical two points crossover on both the individual and
     its strategy. The crossover points for the individual and the strategy
@@ -490,11 +480,7 @@
             if swap_indx >= i:
                 swap_indx += 1
             individual[i], individual[swap_indx] = \
-<<<<<<< HEAD
                 individual[swap_indx], individual[i]
-=======
-                           individual[swap_indx], individual[i]
->>>>>>> 1a4e8238
     
     return individual,
 
