from __future__ import division
import random
import numpy as np

from functools import partial
from operator import attrgetter

######################################
# Selections                         #
######################################


def selRandom(individuals, k):
    """Select *k* individuals at random from the input *individuals* with
    replacement. The list returned contains references to the input
    *individuals*.

    :param individuals: A list of individuals to select from.
    :param k: The number of individuals to select.
    :returns: A list of selected individuals.

    This function uses the :func:`~random.choice` function from the
    python base :mod:`random` module.
    """
    return [random.choice(individuals) for i in xrange(k)]


def selBest(individuals, k):
    """Select the *k* best individuals among the input *individuals*. The
    list returned contains references to the input *individuals*.

    :param individuals: A list of individuals to select from.
    :param k: The number of individuals to select.
    :returns: A list containing the k best individuals.
    """
    return sorted(individuals, key=attrgetter("fitness"), reverse=True)[:k]


def selWorst(individuals, k):
    """Select the *k* worst individuals among the input *individuals*. The
    list returned contains references to the input *individuals*.

    :param individuals: A list of individuals to select from.
    :param k: The number of individuals to select.
    :returns: A list containing the k worst individuals.
    """
    return sorted(individuals, key=attrgetter("fitness"))[:k]


def selTournament(individuals, k, tournsize):
    """Select *k* individuals from the input *individuals* using *k*
    tournaments of *tournsize* individuals. The list returned contains
    references to the input *individuals*.

    :param individuals: A list of individuals to select from.
    :param k: The number of individuals to select.
    :param tournsize: The number of individuals participating in each tournament.
    :returns: A list of selected individuals.

    This function uses the :func:`~random.choice` function from the python base
    :mod:`random` module.
    """
    chosen = []
    for _ in xrange(k):
        aspirants = selRandom(individuals, tournsize)
        chosen.append(max(aspirants, key=attrgetter("fitness")))
    return chosen


def selRoulette(individuals, k):
    """Select *k* individuals from the input *individuals* using *k*
    spins of a roulette. The selection is made by looking only at the first
    objective of each individual. The list returned contains references to
    the input *individuals*.

    :param individuals: A list of individuals to select from.
    :param k: The number of individuals to select.
    :returns: A list of selected individuals.

    This function uses the :func:`~random.random` function from the python base
    :mod:`random` module.

    .. warning::
       The roulette selection by definition cannot be used for minimization
       or when the fitness can be smaller or equal to 0.
    """
    s_inds = sorted(individuals, key=attrgetter("fitness"), reverse=True)
    sum_fits = sum(ind.fitness.values[0] for ind in individuals)

    chosen = []
    for _ in xrange(k):
        u = random.random() * sum_fits
        sum_ = 0
        for ind in s_inds:
            sum_ += ind.fitness.values[0]
            if sum_ > u:
                chosen.append(ind)
                break

    return chosen


def selDoubleTournament(individuals, k, fitness_size, parsimony_size, fitness_first):
    """Tournament selection which use the size of the individuals in order
    to discriminate good solutions. This kind of tournament is obviously
    useless with fixed-length representation, but has been shown to
    significantly reduce excessive growth of individuals, especially in GP,
    where it can be used as a bloat control technique (see
    [Luke2002fighting]_). This selection operator implements the double
    tournament technique presented in this paper.

    The core principle is to use a normal tournament selection, but using a
    special sample function to select aspirants, which is another tournament
    based on the size of the individuals. To ensure that the selection
    pressure is not too high, the size of the size tournament (the number
    of candidates evaluated) can be a real number between 1 and 2. In this
    case, the smaller individual among two will be selected with a probability
    *size_tourn_size*/2. For instance, if *size_tourn_size* is set to 1.4,
    then the smaller individual will have a 0.7 probability to be selected.

    .. note::
        In GP, it has been shown that this operator produces better results
        when it is combined with some kind of a depth limit.

    :param individuals: A list of individuals to select from.
    :param k: The number of individuals to select.
    :param fitness_size: The number of individuals participating in each \
    fitness tournament
    :param parsimony_size: The number of individuals participating in each \
    size tournament. This value has to be a real number\
    in the range [1,2], see above for details.
    :param fitness_first: Set this to True if the first tournament done should \
    be the fitness one (i.e. the fitness tournament producing aspirants for \
    the size tournament). Setting it to False will behaves as the opposite \
    (size tournament feeding fitness tournaments with candidates). It has been \
    shown that this parameter does not have a significant effect in most cases\
    (see [Luke2002fighting]_).
    :returns: A list of selected individuals.

    .. [Luke2002fighting] Luke and Panait, 2002, Fighting bloat with
        nonparametric parsimony pressure
    """
    assert (1 <= parsimony_size <= 2), "Parsimony tournament size has to be in the range [1, 2]."

    def _sizeTournament(individuals, k, select):
        chosen = []
        for _ in xrange(k):
            # Select two individuals from the population
            # The first individual has to be the shortest
            prob = parsimony_size / 2.
            ind1, ind2 = select(individuals, k=2)

            if len(ind1) > len(ind2):
                ind1, ind2 = ind2, ind1
            elif len(ind1) == len(ind2):
                # random selection in case of a tie
                prob = 0.5

            # Since size1 <= size2 then ind1 is selected
            # with a probability prob
            chosen.append(ind1 if random.random() < prob else ind2)

        return chosen

    def _fitTournament(individuals, k, select):
        chosen = []
        for _ in xrange(k):
            aspirants = select(individuals, k=fitness_size)
            chosen.append(max(aspirants, key=attrgetter("fitness")))
        return chosen

    if fitness_first:
        tfit = partial(_fitTournament, select=selRandom)
        return _sizeTournament(individuals, k, tfit)
    else:
        tsize = partial(_sizeTournament, select=selRandom)
        return _fitTournament(individuals, k, tsize)


def selStochasticUniversalSampling(individuals, k):
    """Select the *k* individuals among the input *individuals*.
    The selection is made by using a single random value to sample all of the
    individuals by choosing them at evenly spaced intervals. The list returned
    contains references to the input *individuals*.

    :param individuals: A list of individuals to select from.
    :param k: The number of individuals to select.
    :return: A list of selected individuals.

    This function uses the :func:`~random.uniform` function from the python base
    :mod:`random` module.
    """
    s_inds = sorted(individuals, key=attrgetter("fitness"), reverse=True)
    sum_fits = sum(ind.fitness.values[0] for ind in individuals)

    distance = sum_fits / float(k)
    start = random.uniform(0, distance)
    points = [start + i * distance for i in xrange(k)]

    chosen = []
    for p in points:
        i = 0
        sum_ = s_inds[i].fitness.values[0]
        while sum_ < p:
            i += 1
            sum_ += s_inds[i].fitness.values[0]
        chosen.append(s_inds[i])

    return chosen

def selLexicase(individuals, k):
    """Returns an individual that does the best on the fitness cases when 
    considered one at a time in random order.
    http://faculty.hampshire.edu/lspector/pubs/lexicase-IEEE-TEC.pdf

    :param individuals: A list of individuals to select from.
    :param k: The number of individuals to select.
    :returns: A list of selected individuals.
    """
    selected_individuals = []    
    
    for i in range(k):
        fit_weights = individuals[0].fitness.weights
        
        candidates = individuals
        cases = list(range(len(individuals[0].fitness.values)))
        random.shuffle(cases)
        
        while len(cases) > 0 and len(candidates) > 1:
            f = min        
            if fit_weights[cases[0]] > 0:
                f = max
            
            best_val_for_case = f(map(lambda x: x.fitness.values[cases[0]], candidates)) 
            
            candidates = list(filter(lambda x: x.fitness.values[cases[0]] == best_val_for_case, candidates))
            cases.pop(0)
                     
        selected_individuals.append(random.choice(candidates))
    
    return selected_individuals


def selEpsilonLexicase(individuals, k, epsilon):
    """
    Returns an individual that does the best on the fitness cases when 
    considered one at a time in random order. Requires a epsilon parameter.
    https://push-language.hampshire.edu/uploads/default/original/1X/35c30e47ef6323a0a949402914453f277fb1b5b0.pdf
    Implemented epsilon_y implementation.

    :param individuals: A list of individuals to select from.
    :param k: The number of individuals to select.
    :returns: A list of selected individuals.
    """      
    selected_individuals = []    
    
    for i in range(k):
        fit_weights = individuals[0].fitness.weights
        
        candidates = individuals
        cases = list(range(len(individuals[0].fitness.values)))
        random.shuffle(cases)
        
        while len(cases) > 0 and len(candidates) > 1:
            if fit_weights[cases[0]] > 0:
                best_val_for_case = max(map(lambda x: x.fitness.values[cases[0]], candidates)) 
                min_val_to_survive_case = best_val_for_case - epsilon
                candidates = list(filter(lambda x: x.fitness.values[cases[0]] >= min_val_to_survive_case, candidates))
            else :
                best_val_for_case = min(map(lambda x: x.fitness.values[cases[0]], candidates)) 
                max_val_to_survive_case = best_val_for_case + epsilon
                candidates = list(filter(lambda x: x.fitness.values[cases[0]] <= max_val_to_survive_case, candidates))
            
            cases.pop(0)
                     
        selected_individuals.append(random.choice(candidates))
    
    return selected_individuals

def selAutomaticEpsilonLexicase(individuals, k):
    """
    Returns an individual that does the best on the fitness cases when considered one at a
    time in random order. 
    https://push-language.hampshire.edu/uploads/default/original/1X/35c30e47ef6323a0a949402914453f277fb1b5b0.pdf
    Implemented lambda_epsilon_y implementation.

    :param individuals: A list of individuals to select from.
    :param k: The number of individuals to select.
    :returns: A list of selected individuals.
    """      
    selected_individuals = []    
    
    for i in range(k):
        fit_weights = individuals[0].fitness.weights
        
        candidates = individuals
        cases = list(range(len(individuals[0].fitness.values)))
        random.shuffle(cases)

        while len(cases) > 0 and len(candidates) > 1: 
            errors_for_this_case = [x.fitness.values[cases[0]] for x in candidates]
            median_val = np.median(errors_for_this_case)
            median_absolute_deviation = np.median([abs(x - median_val) for x in errors_for_this_case])
            if fit_weights[cases[0]] > 0:
                best_val_for_case = max(errors_for_this_case) 
                min_val_to_survive = best_val_for_case - median_absolute_deviation
                candidates = list(filter(lambda x: x.fitness.values[cases[0]] >= min_val_to_survive, candidates))
            else :
                best_val_for_case = min(errors_for_this_case) 
                max_val_to_survive = best_val_for_case + median_absolute_deviation
                candidates = list(filter(lambda x: x.fitness.values[cases[0]] <= max_val_to_survive, candidates))
            
            cases.pop(0)
                     
        selected_individuals.append(random.choice(candidates))
    
    return selected_individuals


__all__ = ['selRandom', 'selBest', 'selWorst', 'selRoulette',
<<<<<<< HEAD
           'selTournament', 'selDoubleTournament', 'selStochasticUniversalSampling']
=======
           'selTournament', 'selDoubleTournament', 'selStochasticUniversalSampling',
           'selLexicase', 'selEpsilonLexicase', 'selAutomaticEpsilonLexicase']
>>>>>>> 8b8c8218
<|MERGE_RESOLUTION|>--- conflicted
+++ resolved
@@ -318,9 +318,5 @@
 
 
 __all__ = ['selRandom', 'selBest', 'selWorst', 'selRoulette',
-<<<<<<< HEAD
-           'selTournament', 'selDoubleTournament', 'selStochasticUniversalSampling']
-=======
            'selTournament', 'selDoubleTournament', 'selStochasticUniversalSampling',
-           'selLexicase', 'selEpsilonLexicase', 'selAutomaticEpsilonLexicase']
->>>>>>> 8b8c8218
+           'selLexicase', 'selEpsilonLexicase', 'selAutomaticEpsilonLexicase']