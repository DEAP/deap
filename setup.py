#!/usr/bin/env python

from distutils.core import setup, Extension

import deap

eap_ctools = Extension('deap.cTools',
                    sources = ['deap/cTools.cpp'])
<<<<<<< HEAD
#sn_cevaluator = Extension('evaluateSN_C',
                    #sources = ['examples/SNC.cpp'])
                    
=======

>>>>>>> 0e5d330c
setup(name='deap',
      version=deap.__revision__,
      description='Distributed Evolutionary Algorithms in Python',
      long_description=open('README.txt').read(),
      author='deap Development Team',
      author_email='deap-users@googlegroups.com',
      url='http://deap.googlecode.com',
      download_url='http://code.google.com/p/deap/downloads/list',
      packages=['deap', 'deap.benchmarks', 'deap.dtm', 'deap.tests'],
      platforms=['any'],
      keywords=['evolutionary algorithms','genetic algorithms','genetic programming','cma-es','ga','gp','es','pso'],
      license='LGPL',
      classifiers=[
        'Development Status :: 4 - Beta',
        'Intended Audience :: Developers',
        'Intended Audience :: Education',
        'Intended Audience :: Science/Research',
        'License :: OSI Approved :: GNU Library or Lesser General Public License (LGPL)',
        'Programming Language :: Python',
        'Topic :: Scientific/Engineering',
        'Topic :: Software Development',
        ],
     ext_modules = [eap_ctools]
     )<|MERGE_RESOLUTION|>--- conflicted
+++ resolved
@@ -6,13 +6,7 @@
 
 eap_ctools = Extension('deap.cTools',
                     sources = ['deap/cTools.cpp'])
-<<<<<<< HEAD
-#sn_cevaluator = Extension('evaluateSN_C',
-                    #sources = ['examples/SNC.cpp'])
-                    
-=======
 
->>>>>>> 0e5d330c
 setup(name='deap',
       version=deap.__revision__,
       description='Distributed Evolutionary Algorithms in Python',
