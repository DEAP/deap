--- conflicted
+++ resolved
@@ -48,12 +48,7 @@
     stats.register("std", numpy.std)
     stats.register("min", numpy.min)
     stats.register("max", numpy.max)
-<<<<<<< HEAD
-   
-=======
-    #logger = tools.EvolutionLogger(stats.functions.keys())
 
->>>>>>> b8513fc1
     # The CMA-ES algorithm converge with good probability with those settings
     algorithms.eaGenerateUpdate(toolbox, ngen=250, stats=stats, halloffame=hof)
 
